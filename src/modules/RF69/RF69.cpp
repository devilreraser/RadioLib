--- conflicted
+++ resolved
@@ -369,25 +369,6 @@
   return(ERR_NONE);
 }
 
-<<<<<<< HEAD
-int16_t CC1101::setOOK(bool enableOOK) {
-  // Change modulation
-  if(enableOOK) {
-    int16_t state = SPIsetRegValue(RF69_REG_DATA_MODUL, RF69_OOK, 4, 3);
-    RADIOLIB_ASSERT(state);
-
-    // update current modulation
-    _modulation = CC1101_MOD_FORMAT_ASK_OOK;
-  } else {
-    int16_t state = SPIsetRegValue(RF69_REG_DATA_MODUL, RF69_FSK, 4, 3);
-    RADIOLIB_ASSERT(state);
-
-    // update current modulation
-    _modulation = CC1101_MOD_FORMAT_2_FSK;
-  }
-
-  return(setOutputPower(_power));
-=======
 int16_t RF69::setOOK(bool enableOOK) {
   // set OOK and if successful, save the new setting
   int16_t state = ERR_NONE;
@@ -408,7 +389,6 @@
     return(ERR_INVALID_OOK_RSSI_PEAK_TYPE);
   }
   return(_mod->SPIsetRegValue(RF69_REG_OOK_PEAK, type, 7, 3, 5));
->>>>>>> 86ca714d
 }
 
 int16_t RF69::setFrequency(float freq) {
